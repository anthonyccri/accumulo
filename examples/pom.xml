--- conflicted
+++ resolved
@@ -19,13 +19,8 @@
   <modelVersion>4.0.0</modelVersion>
   <parent>
     <groupId>org.apache.accumulo</groupId>
-<<<<<<< HEAD
-    <artifactId>accumulo</artifactId>
+    <artifactId>accumulo-project</artifactId>
     <version>1.6.0-SNAPSHOT</version>
-=======
-    <artifactId>accumulo-project</artifactId>
-    <version>1.5.0-SNAPSHOT</version>
->>>>>>> a90d190c
   </parent>
   <artifactId>accumulo-examples</artifactId>
   <packaging>pom</packaging>
