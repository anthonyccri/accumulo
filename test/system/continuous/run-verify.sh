#! /usr/bin/env bash

# Licensed to the Apache Software Foundation (ASF) under one or more
# contributor license agreements.  See the NOTICE file distributed with
# this work for additional information regarding copyright ownership.
# The ASF licenses this file to You under the Apache License, Version 2.0
# (the "License"); you may not use this file except in compliance with
# the License.  You may obtain a copy of the License at
#
#     http://www.apache.org/licenses/LICENSE-2.0
#
# Unless required by applicable law or agreed to in writing, software
# distributed under the License is distributed on an "AS IS" BASIS,
# WITHOUT WARRANTIES OR CONDITIONS OF ANY KIND, either express or implied.
# See the License for the specific language governing permissions and
# limitations under the License.


. mapred-setup.sh

AUTH_OPT="";

if [ -n "$VERIFY_AUTHS" ] ; then
	AUTH_OPT="--auths $VERIFY_AUTHS";
fi
SCAN_OPT=--offline
if [ "$SCAN_OFFLINE" == "false" ] ; then
       SCAN_OPT=
fi

<<<<<<< HEAD
if [ ! -r $ACCUMULO_CONF_DIR/accumulo-site.xml ]; then
    echo "Could not find accumulo-site.xml in $ACCUMULO_CONF_DIR"
    exit 1
fi

TARGET_DIR="ci-conf-`date '+%s'`"
hadoop fs -mkdir $TARGET_DIR

if [ $? -ne 0 ]; then
    echo "Could not create $TAGET_DIR in HDFS"
    exit 1
fi

hadoop fs -put $ACCUMULO_CONF_DIR/accumulo-site.xml ${TARGET_DIR}/

if [ $? -ne 0 ]; then
    echo "Could not upload accumulo-site.xml to HDFS"
    exit 1
fi

ABS_DIR="/user/`whoami`/${TARGET_DIR}/accumulo-site.xml"

$ACCUMULO_HOME/bin/tool.sh "$SERVER_LIBJAR" org.apache.accumulo.test.continuous.ContinuousVerify -libjars "$SERVER_LIBJAR" $AUTH_OPT -i $INSTANCE_NAME -z $ZOO_KEEPERS -u $USER -p $PASS --table $TABLE --output $VERIFY_OUT --maxMappers $VERIFY_MAX_MAPS --reducers $VERIFY_REDUCERS --sitefile $ABS_DIR $SCAN_OPT
=======
$ACCUMULO_HOME/bin/tool.sh "$SERVER_LIBJAR" org.apache.accumulo.server.test.continuous.ContinuousVerify -libjars "$SERVER_LIBJAR" $AUTH_OPT $INSTANCE_NAME $ZOO_KEEPERS $USER $PASS $TABLE $VERIFY_OUT $VERIFY_MAX_MAPS $VERIFY_REDUCERS $SCAN_OFFLINE
>>>>>>> 36cec4f3
<|MERGE_RESOLUTION|>--- conflicted
+++ resolved
@@ -28,30 +28,4 @@
        SCAN_OPT=
 fi
 
-<<<<<<< HEAD
-if [ ! -r $ACCUMULO_CONF_DIR/accumulo-site.xml ]; then
-    echo "Could not find accumulo-site.xml in $ACCUMULO_CONF_DIR"
-    exit 1
-fi
-
-TARGET_DIR="ci-conf-`date '+%s'`"
-hadoop fs -mkdir $TARGET_DIR
-
-if [ $? -ne 0 ]; then
-    echo "Could not create $TAGET_DIR in HDFS"
-    exit 1
-fi
-
-hadoop fs -put $ACCUMULO_CONF_DIR/accumulo-site.xml ${TARGET_DIR}/
-
-if [ $? -ne 0 ]; then
-    echo "Could not upload accumulo-site.xml to HDFS"
-    exit 1
-fi
-
-ABS_DIR="/user/`whoami`/${TARGET_DIR}/accumulo-site.xml"
-
-$ACCUMULO_HOME/bin/tool.sh "$SERVER_LIBJAR" org.apache.accumulo.test.continuous.ContinuousVerify -libjars "$SERVER_LIBJAR" $AUTH_OPT -i $INSTANCE_NAME -z $ZOO_KEEPERS -u $USER -p $PASS --table $TABLE --output $VERIFY_OUT --maxMappers $VERIFY_MAX_MAPS --reducers $VERIFY_REDUCERS --sitefile $ABS_DIR $SCAN_OPT
-=======
-$ACCUMULO_HOME/bin/tool.sh "$SERVER_LIBJAR" org.apache.accumulo.server.test.continuous.ContinuousVerify -libjars "$SERVER_LIBJAR" $AUTH_OPT $INSTANCE_NAME $ZOO_KEEPERS $USER $PASS $TABLE $VERIFY_OUT $VERIFY_MAX_MAPS $VERIFY_REDUCERS $SCAN_OFFLINE
->>>>>>> 36cec4f3
+$ACCUMULO_HOME/bin/tool.sh "$SERVER_LIBJAR" org.apache.accumulo.test.continuous.ContinuousVerify -libjars "$SERVER_LIBJAR" $AUTH_OPT -i $INSTANCE_NAME -z $ZOO_KEEPERS -u $USER -p $PASS --table $TABLE --output $VERIFY_OUT --maxMappers $VERIFY_MAX_MAPS --reducers $VERIFY_REDUCERS $SCAN_OPT