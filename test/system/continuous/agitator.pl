--- conflicted
+++ resolved
@@ -26,7 +26,6 @@
 $ACCUMULO_HOME="../../..";
 $HADOOP_PREFIX=$ENV{"HADOOP_PREFIX"};
 
-<<<<<<< HEAD
 @sleeprange1 = split(/:/, $ARGV[0]);
 $sleep1 = $sleeprange1[0];
 
@@ -52,16 +51,12 @@
 if($sleep2 > $sleep2max){
 	die("sleep2 > sleep2max $sleep2 > $sleep2max");
 }
-=======
+
 if(defined $ENV{'ACCUMULO_CONF_DIR'}){
-        $ACCUMULO_CONF_DIR = $ENV{'ACCUMULO_CONF_DIR'};
+  $ACCUMULO_CONF_DIR = $ENV{'ACCUMULO_CONF_DIR'};
 }else{
 	$ACCUMULO_CONF_DIR = $ACCUMULO_HOME . '/conf';
 }
-
-$sleep1 = $ARGV[0];
-$sleep2 = $ARGV[1];
->>>>>>> 6648056c
 
 if(scalar(@ARGV) == 4){
 	$minKill = $ARGV[2];
