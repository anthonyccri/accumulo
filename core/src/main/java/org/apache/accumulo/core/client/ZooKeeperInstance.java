--- conflicted
+++ resolved
@@ -236,16 +236,7 @@
 
   @Override
   public Connector getConnector(String principal, AuthenticationToken token) throws AccumuloException, AccumuloSecurityException {
-<<<<<<< HEAD
     return new ConnectorImpl(this, new Credentials(principal, token));
-=======
-    return getConnector(CredentialHelper.create(principal, token, getInstanceID()));
-  }
-
-  @SuppressWarnings("deprecation")
-  private Connector getConnector(TCredentials credential) throws AccumuloException, AccumuloSecurityException {
-    return new ConnectorImpl(this, credential);
->>>>>>> 21b1b110
   }
 
   @Override
@@ -267,17 +258,6 @@
   }
 
   /**
-<<<<<<< HEAD
-=======
-   * @deprecated Use {@link #lookupInstanceName(org.apache.accumulo.fate.zookeeper.ZooCache, UUID)} instead
-   */
-  @Deprecated
-  public static String lookupInstanceName(org.apache.accumulo.core.zookeeper.ZooCache zooCache, UUID instanceId) {
-    return lookupInstanceName((ZooCache) zooCache, instanceId);
-  }
-
-  /**
->>>>>>> 21b1b110
    * Given a zooCache and instanceId, look up the instance name.
    */
   public static String lookupInstanceName(ZooCache zooCache, UUID instanceId) {
@@ -292,42 +272,4 @@
     }
     return null;
   }
-<<<<<<< HEAD
-=======
-
-  /**
-   * To be moved to server code. Only lives here to support certain client side utilities to minimize command-line options.
-   */
-  @Deprecated
-  public static String getInstanceIDFromHdfs(Path instanceDirectory) {
-    try {
-      FileSystem fs = FileUtil.getFileSystem(CachedConfiguration.getInstance(), AccumuloConfiguration.getSiteConfiguration());
-      FileStatus[] files = null;
-      try {
-        files = fs.listStatus(instanceDirectory);
-      } catch (FileNotFoundException ex) {
-        // ignored
-      }
-      log.debug("Trying to read instance id from " + instanceDirectory);
-      if (files == null || files.length == 0) {
-        log.error("unable obtain instance id at " + instanceDirectory);
-        throw new RuntimeException("Accumulo not initialized, there is no instance id at " + instanceDirectory);
-      } else if (files.length != 1) {
-        log.error("multiple potential instances in " + instanceDirectory);
-        throw new RuntimeException("Accumulo found multiple possible instance ids in " + instanceDirectory);
-      } else {
-        String result = files[0].getPath().getName();
-        return result;
-      }
-    } catch (IOException e) {
-      throw new RuntimeException("Accumulo not initialized, there is no instance id at " + instanceDirectory, e);
-    }
-  }
-
-  @Deprecated
-  @Override
-  public Connector getConnector(org.apache.accumulo.core.security.thrift.AuthInfo auth) throws AccumuloException, AccumuloSecurityException {
-    return getConnector(auth.user, auth.password);
-  }
->>>>>>> 21b1b110
 }