/*
 * Licensed to the Apache Software Foundation (ASF) under one or more
 * contributor license agreements.  See the NOTICE file distributed with
 * this work for additional information regarding copyright ownership.
 * The ASF licenses this file to You under the Apache License, Version 2.0
 * (the "License"); you may not use this file except in compliance with
 * the License.  You may obtain a copy of the License at
 *
 *     http://www.apache.org/licenses/LICENSE-2.0
 *
 * Unless required by applicable law or agreed to in writing, software
 * distributed under the License is distributed on an "AS IS" BASIS,
 * WITHOUT WARRANTIES OR CONDITIONS OF ANY KIND, either express or implied.
 * See the License for the specific language governing permissions and
 * limitations under the License.
 */
package org.apache.accumulo.core.util.shell.commands;

import java.util.EnumMap;
import java.util.EnumSet;
import java.util.HashSet;
import java.util.Map;
import java.util.Map.Entry;
import java.util.Set;

import org.apache.accumulo.core.client.IteratorSetting;
import org.apache.accumulo.core.iterators.IteratorUtil.IteratorScope;
import org.apache.accumulo.core.util.shell.Shell;
import org.apache.accumulo.core.util.shell.Shell.Command;
import org.apache.commons.cli.CommandLine;
import org.apache.commons.cli.Option;
import org.apache.commons.cli.OptionGroup;
import org.apache.commons.cli.Options;

public class ListIterCommand extends Command {
  private Option nameOpt, allScopesOpt;
  private Map<IteratorScope,Option> scopeOpts;

  @Override
  public int execute(final String fullCommand, final CommandLine cl, final Shell shellState) throws Exception {

    boolean tables = cl.hasOption(OptUtil.tableOpt().getOpt()) || !shellState.getTableName().isEmpty();
    boolean namespaces = cl.hasOption(OptUtil.namespaceOpt().getOpt());

    final Map<String,EnumSet<IteratorScope>> iterators;
    if (namespaces) {
      iterators = shellState.getConnector().namespaceOperations().listIterators(OptUtil.getNamespaceOpt(cl, shellState));
    } else if (tables) {
      iterators = shellState.getConnector().tableOperations().listIterators(OptUtil.getTableOpt(cl, shellState));
    } else {
      throw new IllegalArgumentException("No table or namespace specified");
    }

    if (cl.hasOption(nameOpt.getOpt())) {
      final String name = cl.getOptionValue(nameOpt.getOpt());
      if (!iterators.containsKey(name)) {
        Shell.log.warn("no iterators found that match your criteria");
        return 0;
      }
      final EnumSet<IteratorScope> scopes = iterators.get(name);
      iterators.clear();
      iterators.put(name, scopes);
    }

    final boolean allScopes = cl.hasOption(allScopesOpt.getOpt());
    Set<IteratorScope> desiredScopes = new HashSet<IteratorScope>();
    for (IteratorScope scope : IteratorScope.values()) {
      if (allScopes || cl.hasOption(scopeOpts.get(scope).getOpt()))
        desiredScopes.add(scope);
    }
    if (desiredScopes.isEmpty()) {
      throw new IllegalArgumentException("You must select at least one scope to configure");
    }
    final StringBuilder sb = new StringBuilder("-\n");
<<<<<<< HEAD
    for (String name : iterators.keySet()) {
      for (IteratorScope scope : iterators.get(name)) {
        if (desiredScopes.contains(scope)) {
          IteratorSetting setting;
          if (namespaces) {
            setting = shellState.getConnector().namespaceOperations().getIteratorSetting(OptUtil.getNamespaceOpt(cl, shellState), name, scope);
          } else if (tables) {
            setting = shellState.getConnector().tableOperations().getIteratorSetting(OptUtil.getTableOpt(cl, shellState), name, scope);
          } else {
            throw new IllegalArgumentException("No table or namespace specified");
          }
=======
    for (Entry<String,EnumSet<IteratorScope>> entry : iterators.entrySet()) {
      final String name = entry.getKey();
      final EnumSet<IteratorScope> scopes = entry.getValue();
      for (IteratorScope scope : scopes) {
        if (cl.hasOption(scopeOpts.get(scope).getOpt())) {
          IteratorSetting setting = shellState.getConnector().tableOperations().getIteratorSetting(tableName, name, scope);
>>>>>>> b11a0361
          sb.append("-    Iterator ").append(setting.getName()).append(", ").append(scope).append(" scope options:\n");
          sb.append("-        ").append("iteratorPriority").append(" = ").append(setting.getPriority()).append("\n");
          sb.append("-        ").append("iteratorClassName").append(" = ").append(setting.getIteratorClass()).append("\n");
          for (Entry<String,String> optEntry : setting.getOptions().entrySet()) {
            sb.append("-        ").append(optEntry.getKey()).append(" = ").append(optEntry.getValue()).append("\n");
          }
        }
      }
    }
    sb.append("-");
    shellState.getReader().println(sb.toString());

    return 0;
  }

  @Override
  public String description() {
    return "lists table-specific or namespace-specific iterators configured in this shell session";
  }

  @Override
  public int numArgs() {
    return 0;
  }

  @Override
  public Options getOptions() {
    final Options o = new Options();

    nameOpt = new Option("n", "name", true, "iterator to list");
    nameOpt.setArgName("itername");

    allScopesOpt = new Option("all", "all-scopes", false, "list from all scopes");
    o.addOption(allScopesOpt);
    
    scopeOpts = new EnumMap<IteratorScope,Option>(IteratorScope.class);
    scopeOpts.put(IteratorScope.minc, new Option(IteratorScope.minc.name(), "minor-compaction", false, "list iterator for minor compaction scope"));
    scopeOpts.put(IteratorScope.majc, new Option(IteratorScope.majc.name(), "major-compaction", false, "list iterator for major compaction scope"));
    scopeOpts.put(IteratorScope.scan, new Option(IteratorScope.scan.name(), "scan-time", false, "list iterator for scan scope"));

    OptionGroup grp = new OptionGroup();
    grp.addOption(OptUtil.tableOpt("table to list the configured iterators on"));
    grp.addOption(OptUtil.namespaceOpt("namespace to list the configured iterators on"));
    o.addOptionGroup(grp);
    o.addOption(nameOpt);

    for (Option opt : scopeOpts.values()) {
      o.addOption(opt);
    }

    return o;
  }
}<|MERGE_RESOLUTION|>--- conflicted
+++ resolved
@@ -72,9 +72,10 @@
       throw new IllegalArgumentException("You must select at least one scope to configure");
     }
     final StringBuilder sb = new StringBuilder("-\n");
-<<<<<<< HEAD
-    for (String name : iterators.keySet()) {
-      for (IteratorScope scope : iterators.get(name)) {
+    for (Entry<String,EnumSet<IteratorScope>> entry : iterators.entrySet()) {
+      final String name = entry.getKey();
+      final EnumSet<IteratorScope> scopes = entry.getValue();
+      for (IteratorScope scope : scopes) {
         if (desiredScopes.contains(scope)) {
           IteratorSetting setting;
           if (namespaces) {
@@ -84,14 +85,6 @@
           } else {
             throw new IllegalArgumentException("No table or namespace specified");
           }
-=======
-    for (Entry<String,EnumSet<IteratorScope>> entry : iterators.entrySet()) {
-      final String name = entry.getKey();
-      final EnumSet<IteratorScope> scopes = entry.getValue();
-      for (IteratorScope scope : scopes) {
-        if (cl.hasOption(scopeOpts.get(scope).getOpt())) {
-          IteratorSetting setting = shellState.getConnector().tableOperations().getIteratorSetting(tableName, name, scope);
->>>>>>> b11a0361
           sb.append("-    Iterator ").append(setting.getName()).append(", ").append(scope).append(" scope options:\n");
           sb.append("-        ").append("iteratorPriority").append(" = ").append(setting.getPriority()).append("\n");
           sb.append("-        ").append("iteratorClassName").append(" = ").append(setting.getIteratorClass()).append("\n");
