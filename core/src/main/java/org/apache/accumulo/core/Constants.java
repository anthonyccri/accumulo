/*
 * Licensed to the Apache Software Foundation (ASF) under one or more
 * contributor license agreements.  See the NOTICE file distributed with
 * this work for additional information regarding copyright ownership.
 * The ASF licenses this file to You under the Apache License, Version 2.0
 * (the "License"); you may not use this file except in compliance with
 * the License.  You may obtain a copy of the License at
 *
 *     http://www.apache.org/licenses/LICENSE-2.0
 *
 * Unless required by applicable law or agreed to in writing, software
 * distributed under the License is distributed on an "AS IS" BASIS,
 * WITHOUT WARRANTIES OR CONDITIONS OF ANY KIND, either express or implied.
 * See the License for the specific language governing permissions and
 * limitations under the License.
 */
package org.apache.accumulo.core;

import java.nio.charset.Charset;

import org.apache.accumulo.core.conf.AccumuloConfiguration;
import org.apache.accumulo.core.conf.Property;
import org.apache.accumulo.core.data.Key;
import org.apache.accumulo.core.data.KeyExtent;
import org.apache.accumulo.core.data.PartialKey;
import org.apache.accumulo.core.data.Range;
import org.apache.accumulo.core.security.Authorizations;
import org.apache.accumulo.core.util.ColumnFQ;
import org.apache.hadoop.fs.Path;
import org.apache.hadoop.io.Text;

public class Constants {
  public static final Charset UTF8 = Charset.forName("UTF-8");
<<<<<<< HEAD
  public static final String VERSION = "1.6.0-SNAPSHOT";
=======
  public static final String VERSION = FilteredConstants.VERSION;
>>>>>>> da83fa21
  
  // versions should never be negative
  public static final Integer WIRE_VERSION = 2;
  public static final int DATA_VERSION = 5;
  public static final int PREV_DATA_VERSION = 4;
  
  // Zookeeper locations
  public static final String ZROOT = "/accumulo";
  public static final String ZINSTANCES = "/instances";
  
  public static final String ZTABLES = "/tables";
  public static final byte[] ZTABLES_INITIAL_ID = new byte[] {'0'};
  public static final String ZTABLE_NAME = "/name";
  public static final String ZTABLE_CONF = "/conf";
  public static final String ZTABLE_STATE = "/state";
  public static final String ZTABLE_FLUSH_ID = "/flush-id";
  public static final String ZTABLE_COMPACT_ID = "/compact-id";
  public static final String ZTABLE_COMPACT_CANCEL_ID = "/compact-cancel-id";
  
  public static final String ZROOT_TABLET = "/root_tablet";
  public static final String ZROOT_TABLET_LOCATION = ZROOT_TABLET + "/location";
  public static final String ZROOT_TABLET_FUTURE_LOCATION = ZROOT_TABLET + "/future_location";
  public static final String ZROOT_TABLET_LAST_LOCATION = ZROOT_TABLET + "/lastlocation";
  public static final String ZROOT_TABLET_WALOGS = ZROOT_TABLET + "/walogs";
  
  public static final String ZMASTERS = "/masters";
  public static final String ZMASTER_LOCK = ZMASTERS + "/lock";
  public static final String ZMASTER_GOAL_STATE = ZMASTERS + "/goal_state";
  public static final String ZGC = "/gc";
  public static final String ZGC_LOCK = ZGC + "/lock";
  
  public static final String ZCONFIG = "/config";
  
  public static final String ZTSERVERS = "/tservers";
  
  public static final String ZDEAD = "/dead";
  public static final String ZDEADTSERVERS = "/dead/tservers";
  
  public static final String ZTRACERS = "/tracers";
  
  public static final String ZPROBLEMS = "/problems";
  public static final String ZUSERS = "/users";
  
  public static final String BULK_ARBITRATOR_TYPE = "bulkTx";
  
  public static final String ZFATE = "/fate";
  
  public static final String ZNEXT_FILE = "/next_file";
  
  public static final String ZBULK_FAILED_COPYQ = "/bulk_failed_copyq";
  
  public static final String ZHDFS_RESERVATIONS = "/hdfs_reservations";
  public static final String ZRECOVERY = "/recovery";
  
  public static final String METADATA_TABLE_ID = "!0";
  public static final String METADATA_TABLE_NAME = "!METADATA";
  public static final String DEFAULT_TABLET_LOCATION = "/default_tablet";
  public static final String TABLE_TABLET_LOCATION = "/table_info";
  public static final String ZTABLE_LOCKS = "/table_locks";
  
  // reserved keyspace is any row that begins with a tilde '~' character
  public static final Key METADATA_RESERVED_KEYSPACE_START_KEY = new Key(new Text(new byte[] {'~'}));
  public static final Key METADATA_RESERVED_KEYSPACE_STOP_KEY = new Key(new Text(new byte[] {'~' + 1}));
  public static final Range METADATA_RESERVED_KEYSPACE = new Range(METADATA_RESERVED_KEYSPACE_START_KEY, true, METADATA_RESERVED_KEYSPACE_STOP_KEY, false);
  public static final String METADATA_DELETE_FLAG_PREFIX = "~del";
  public static final String METADATA_DELETE_FLAG_FOR_METADATA_PREFIX = "!!" + METADATA_DELETE_FLAG_PREFIX;
  public static final Range METADATA_DELETES_KEYSPACE = new Range(new Key(new Text(METADATA_DELETE_FLAG_PREFIX)), true, new Key(new Text("~dem")), false);
  public static final Range METADATA_DELETES_FOR_METADATA_KEYSPACE = new Range(new Key(new Text(METADATA_DELETE_FLAG_FOR_METADATA_PREFIX)), true, new Key(new Text("!!~dem")), false);
  public static final String METADATA_BLIP_FLAG_PREFIX = "~blip"; // BLIP = bulk load in progress
  public static final Range METADATA_BLIP_KEYSPACE = new Range(new Key(new Text(METADATA_BLIP_FLAG_PREFIX)), true, new Key(new Text("~bliq")), false);
  
  public static final Text METADATA_SERVER_COLUMN_FAMILY = new Text("srv");
  public static final Text METADATA_TABLET_COLUMN_FAMILY = new Text("~tab"); // this needs to sort after all other column families for that tablet
  public static final Text METADATA_CURRENT_LOCATION_COLUMN_FAMILY = new Text("loc");
  public static final Text METADATA_FUTURE_LOCATION_COLUMN_FAMILY = new Text("future");
  public static final Text METADATA_LAST_LOCATION_COLUMN_FAMILY = new Text("last");
  public static final Text METADATA_BULKFILE_COLUMN_FAMILY = new Text("loaded"); // temporary marker that indicates a tablet loaded a bulk file
  public static final Text METADATA_CLONED_COLUMN_FAMILY = new Text("!cloned"); // temporary marker that indicates a tablet was successfully cloned
  
  // README : very important that prevRow sort last to avoid race conditions between
  // garbage collector and split
  public static final ColumnFQ METADATA_PREV_ROW_COLUMN = new ColumnFQ(METADATA_TABLET_COLUMN_FAMILY, new Text("~pr")); // this needs to sort after everything
                                                                                                                        // else for that tablet
  public static final ColumnFQ METADATA_OLD_PREV_ROW_COLUMN = new ColumnFQ(METADATA_TABLET_COLUMN_FAMILY, new Text("oldprevrow"));
  public static final ColumnFQ METADATA_DIRECTORY_COLUMN = new ColumnFQ(METADATA_SERVER_COLUMN_FAMILY, new Text("dir"));
  public static final ColumnFQ METADATA_TIME_COLUMN = new ColumnFQ(METADATA_SERVER_COLUMN_FAMILY, new Text("time"));
  public static final ColumnFQ METADATA_FLUSH_COLUMN = new ColumnFQ(METADATA_SERVER_COLUMN_FAMILY, new Text("flush"));
  public static final ColumnFQ METADATA_COMPACT_COLUMN = new ColumnFQ(METADATA_SERVER_COLUMN_FAMILY, new Text("compact"));
  public static final ColumnFQ METADATA_SPLIT_RATIO_COLUMN = new ColumnFQ(METADATA_TABLET_COLUMN_FAMILY, new Text("splitRatio"));
  public static final ColumnFQ METADATA_LOCK_COLUMN = new ColumnFQ(METADATA_SERVER_COLUMN_FAMILY, new Text("lock"));
  
  public static final Text METADATA_DATAFILE_COLUMN_FAMILY = new Text("file");
  public static final Text METADATA_SCANFILE_COLUMN_FAMILY = new Text("scan");
  public static final Text METADATA_LOG_COLUMN_FAMILY = new Text("log");
  public static final Text METADATA_CHOPPED_COLUMN_FAMILY = new Text("chopped");
  public static final ColumnFQ METADATA_CHOPPED_COLUMN = new ColumnFQ(METADATA_CHOPPED_COLUMN_FAMILY, new Text("chopped"));
  
  public static final Range NON_ROOT_METADATA_KEYSPACE = new Range(
      new Key(KeyExtent.getMetadataEntry(new Text(METADATA_TABLE_ID), null)).followingKey(PartialKey.ROW), true, METADATA_RESERVED_KEYSPACE_START_KEY, false);
  public static final Range METADATA_KEYSPACE = new Range(new Key(new Text(METADATA_TABLE_ID)), true, METADATA_RESERVED_KEYSPACE_START_KEY, false);
  
  public static final KeyExtent ROOT_TABLET_EXTENT = new KeyExtent(new Text(METADATA_TABLE_ID), KeyExtent.getMetadataEntry(new Text(METADATA_TABLE_ID), null),
      null);
  public static final Range METADATA_ROOT_TABLET_KEYSPACE = new Range(ROOT_TABLET_EXTENT.getMetadataEntry(), false, KeyExtent.getMetadataEntry(new Text(
      METADATA_TABLE_ID), null), true);
  
  public static final String VALUE_ENCODING = "UTF-8";
  
  public static final String BULK_PREFIX = "b-";
  public static final String OLD_BULK_PREFIX = "bulk_";
  
  // note: all times are in milliseconds
  
  public static final int SCAN_BATCH_SIZE = 1000; // this affects the table client caching of metadata
  
  public static final long MIN_MASTER_LOOP_TIME = 1000;
  public static final int MASTER_TABLETSERVER_CONNECTION_TIMEOUT = 3000;
  public static final long CLIENT_SLEEP_BEFORE_RECONNECT = 1000;
  
  // Security configuration
  public static final String PW_HASH_ALGORITHM = "SHA-256";
  
  // Representation of an empty set of authorizations
  // (used throughout the code, because scans of metadata table and many tests do not set record-level visibility)
  public static final Authorizations NO_AUTHS = new Authorizations();
  
  public static final int DEFAULT_MINOR_COMPACTION_MAX_SLEEP_TIME = 60 * 3; // in seconds
  
  public static final int MAX_DATA_TO_PRINT = 64;
  public static final int CLIENT_RETRIES = 5;
  public static final int TSERV_MINC_MAXCONCURRENT_NUMWAITING_MULTIPLIER = 2;
  public static final String CORE_PACKAGE_NAME = "org.apache.accumulo.core";
  public static final String OLD_PACKAGE_NAME = "cloudbase";
  public static final String VALID_TABLE_NAME_REGEX = "^\\w+$";
  public static final String MAPFILE_EXTENSION = "map";
  public static final String GENERATED_TABLET_DIRECTORY_PREFIX = "t-";
  
  public static final String EXPORT_METADATA_FILE = "metadata.bin";
  public static final String EXPORT_TABLE_CONFIG_FILE = "table_config.txt";
  public static final String EXPORT_FILE = "exportMetadata.zip";
  public static final String EXPORT_INFO_FILE = "accumulo_export_info.txt";
  
  public static String getBaseDir(final AccumuloConfiguration conf) {
    return conf.get(Property.INSTANCE_DFS_DIR);
  }
  
  public static String getTablesDir(final AccumuloConfiguration conf) {
    return getBaseDir(conf) + "/tables";
  }
  
  public static String getRecoveryDir(final AccumuloConfiguration conf) {
    return getBaseDir(conf) + "/recovery";
  }
  
  public static Path getDataVersionLocation(final AccumuloConfiguration conf) {
    return new Path(getBaseDir(conf) + "/version");
  }
  
  public static String getMetadataTableDir(final AccumuloConfiguration conf) {
    return getTablesDir(conf) + "/" + METADATA_TABLE_ID;
  }
  
  public static String getRootTabletDir(final AccumuloConfiguration conf) {
    return getMetadataTableDir(conf) + ZROOT_TABLET;
  }
  
  /**
   * @param conf
   * @return The write-ahead log directory.
   */
  public static String getWalDirectory(final AccumuloConfiguration conf) {
    return getBaseDir(conf) + "/wal";
  }
}<|MERGE_RESOLUTION|>--- conflicted
+++ resolved
@@ -31,11 +31,7 @@
 
 public class Constants {
   public static final Charset UTF8 = Charset.forName("UTF-8");
-<<<<<<< HEAD
-  public static final String VERSION = "1.6.0-SNAPSHOT";
-=======
   public static final String VERSION = FilteredConstants.VERSION;
->>>>>>> da83fa21
   
   // versions should never be negative
   public static final Integer WIRE_VERSION = 2;
