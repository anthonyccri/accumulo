#! /usr/bin/env bash

# Licensed to the Apache Software Foundation (ASF) under one or more
# contributor license agreements.  See the NOTICE file distributed with
# this work for additional information regarding copyright ownership.
# The ASF licenses this file to You under the Apache License, Version 2.0
# (the "License"); you may not use this file except in compliance with
# the License.  You may obtain a copy of the License at
#
#     http://www.apache.org/licenses/LICENSE-2.0
#
# Unless required by applicable law or agreed to in writing, software
# distributed under the License is distributed on an "AS IS" BASIS,
# WITHOUT WARRANTIES OR CONDITIONS OF ANY KIND, either express or implied.
# See the License for the specific language governing permissions and
# limitations under the License.

###
### Configure these environment variables to point to your local installations.
###
### The functional tests require conditional values, so keep this style:
###
### test -z "$JAVA_HOME" && export JAVA_HOME=/usr/local/lib/jdk-1.6.0
###
###
### Note that the -Xmx -Xms settings below require substantial free memory: 
### you may want to use smaller values, especially when running everything
### on a single machine.
###
if [ -z "$HADOOP_HOME" ]
then
   test -z "$HADOOP_PREFIX"      && export HADOOP_PREFIX=/path/to/hadoop
else
   HADOOP_PREFIX="$HADOOP_HOME"
   unset HADOOP_HOME
fi
test -z "$HADOOP_CONF_DIR"       && export HADOOP_CONF_DIR="$HADOOP_PREFIX/conf"
# hadoop-2.0:
# test -z "$HADOOP_CONF_DIR"     && export HADOOP_CONF_DIR="$HADOOP_PREFIX/etc/hadoop"

test -z "$JAVA_HOME"             && export JAVA_HOME=/path/to/java
test -z "$ZOOKEEPER_HOME"        && export ZOOKEEPER_HOME=/path/to/zookeeper
test -z "$ACCUMULO_LOG_DIR"      && export ACCUMULO_LOG_DIR=$ACCUMULO_HOME/logs
if [ -f ${ACCUMULO_CONF_DIR}/accumulo.policy ]
then
   POLICY="-Djava.security.manager -Djava.security.policy=${ACCUMULO_CONF_DIR}/accumulo.policy"
fi
test -z "$ACCUMULO_TSERVER_OPTS" && export ACCUMULO_TSERVER_OPTS="${POLICY} -Xmx48m -Xms48m "
test -z "$ACCUMULO_MASTER_OPTS"  && export ACCUMULO_MASTER_OPTS="${POLICY} -Xmx128m -Xms128m"
test -z "$ACCUMULO_MONITOR_OPTS" && export ACCUMULO_MONITOR_OPTS="${POLICY} -Xmx64m -Xms64m" 
test -z "$ACCUMULO_GC_OPTS"      && export ACCUMULO_GC_OPTS="-Xmx64m -Xms64m"
test -z "$ACCUMULO_GENERAL_OPTS" && export ACCUMULO_GENERAL_OPTS="-XX:+UseConcMarkSweepGC -XX:CMSInitiatingOccupancyFraction=75"
test -z "$ACCUMULO_OTHER_OPTS"   && export ACCUMULO_OTHER_OPTS="-Xmx128m -Xms64m"
<<<<<<< HEAD
export ACCUMULO_LOG_HOST=`(grep -v '^#' $ACCUMULO_HOME/conf/monitor ; echo localhost ) 2>/dev/null | head -1`
=======
export ACCUMULO_LOG_HOST=`(grep -v '^#' $ACCUMULO_CONF_DIR/monitor | egrep -v '^[[:space:]]*$' ; echo localhost ) 2>/dev/null | head -1`
>>>>>>> 55827af3
# what do when the JVM runs out of heap memory
export ACCUMULO_KILL_CMD='kill -9 %p'

# Should the monitor bind to all network interfaces -- default: false
# export ACCUMULO_MONITOR_BIND_ALL="true"<|MERGE_RESOLUTION|>--- conflicted
+++ resolved
@@ -51,11 +51,7 @@
 test -z "$ACCUMULO_GC_OPTS"      && export ACCUMULO_GC_OPTS="-Xmx64m -Xms64m"
 test -z "$ACCUMULO_GENERAL_OPTS" && export ACCUMULO_GENERAL_OPTS="-XX:+UseConcMarkSweepGC -XX:CMSInitiatingOccupancyFraction=75"
 test -z "$ACCUMULO_OTHER_OPTS"   && export ACCUMULO_OTHER_OPTS="-Xmx128m -Xms64m"
-<<<<<<< HEAD
-export ACCUMULO_LOG_HOST=`(grep -v '^#' $ACCUMULO_HOME/conf/monitor ; echo localhost ) 2>/dev/null | head -1`
-=======
-export ACCUMULO_LOG_HOST=`(grep -v '^#' $ACCUMULO_CONF_DIR/monitor | egrep -v '^[[:space:]]*$' ; echo localhost ) 2>/dev/null | head -1`
->>>>>>> 55827af3
+export ACCUMULO_LOG_HOST=`(grep -v '^#' $ACCUMULO_HOME/conf/monitor | egrep -v '^[[:space:]]*$' ; echo localhost ) 2>/dev/null | head -1`
 # what do when the JVM runs out of heap memory
 export ACCUMULO_KILL_CMD='kill -9 %p'
 
