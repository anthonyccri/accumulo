--- conflicted
+++ resolved
@@ -44,11 +44,6 @@
    exit 1
 fi
 
-<<<<<<< HEAD
-ZOOKEEPER_VERSION=$(cd $ZOOKEEPER_HOME && ls zookeeper-[0-9]*.jar | head -1)
-ZOOKEEPER_VERSION=${ZOOKEEPER_VERSION/zookeeper-/}
-ZOOKEEPER_VERSION=${ZOOKEEPER_VERSION/.jar/}
-=======
 ZOOKEEPER_VERSION=$(find $ZOOKEEPER_HOME -maxdepth 1 -name "zookeeper-[0-9]*.jar" | head -1)
 if [ -z "$ZOOKEEPER_VERSION" ]; then
    echo "A Zookeeper JAR was not found in $ZOOKEEPER_HOME."
@@ -57,7 +52,6 @@
 fi
 ZOOKEEPER_VERSION=${ZOOKEEPER_VERSION##$ZOOKEEPER_HOME/zookeeper-}
 ZOOKEEPER_VERSION=${ZOOKEEPER_VERSION%%.jar}
->>>>>>> 0927eb83
 
 if [ "$ZOOKEEPER_VERSION" '<' "3.3.0" ]; then
    echo "WARN : Using Zookeeper $ZOOKEEPER_VERSION.  Use version 3.3.0 or greater to avoid zookeeper deadlock bug.";
