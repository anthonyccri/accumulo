/*
 * Licensed to the Apache Software Foundation (ASF) under one or more
 * contributor license agreements.  See the NOTICE file distributed with
 * this work for additional information regarding copyright ownership.
 * The ASF licenses this file to You under the Apache License, Version 2.0
 * (the "License"); you may not use this file except in compliance with
 * the License.  You may obtain a copy of the License at
 *
 *     http://www.apache.org/licenses/LICENSE-2.0
 *
 * Unless required by applicable law or agreed to in writing, software
 * distributed under the License is distributed on an "AS IS" BASIS,
 * WITHOUT WARRANTIES OR CONDITIONS OF ANY KIND, either express or implied.
 * See the License for the specific language governing permissions and
 * limitations under the License.
 */
package org.apache.accumulo.minicluster;

import java.io.BufferedReader;
import java.io.BufferedWriter;
import java.io.File;
import java.io.FileFilter;
import java.io.FileWriter;
import java.io.IOException;
import java.io.InputStream;
import java.io.InputStreamReader;
import java.net.InetSocketAddress;
import java.net.Socket;
import java.net.URI;
import java.net.URISyntaxException;
import java.net.URL;
import java.net.URLClassLoader;
import java.util.ArrayList;
import java.util.Arrays;
import java.util.Collection;
import java.util.Collections;
import java.util.HashMap;
import java.util.HashSet;
import java.util.List;
import java.util.Map;
import java.util.Map.Entry;
import java.util.Properties;
import java.util.Set;

import org.apache.accumulo.core.client.AccumuloException;
import org.apache.accumulo.core.client.AccumuloSecurityException;
import org.apache.accumulo.core.client.ClientConfiguration;
import org.apache.accumulo.core.client.Connector;
import org.apache.accumulo.core.client.Instance;
import org.apache.accumulo.core.client.ZooKeeperInstance;
import org.apache.accumulo.core.client.security.tokens.PasswordToken;
import org.apache.accumulo.core.conf.Property;
import org.apache.accumulo.core.master.thrift.MasterGoalState;
import org.apache.accumulo.core.util.Daemon;
import org.apache.accumulo.core.util.Pair;
import org.apache.accumulo.core.util.StringUtil;
import org.apache.accumulo.core.util.UtilWaitThread;
import org.apache.accumulo.gc.SimpleGarbageCollector;
import org.apache.accumulo.master.Master;
import org.apache.accumulo.master.state.SetGoalState;
import org.apache.accumulo.server.init.Initialize;
import org.apache.accumulo.server.util.PortUtils;
import org.apache.accumulo.server.util.time.SimpleTimer;
import org.apache.accumulo.start.Main;
import org.apache.accumulo.start.classloader.vfs.MiniDFSUtil;
import org.apache.accumulo.tserver.TabletServer;
import org.apache.commons.configuration.MapConfiguration;
import org.apache.commons.vfs2.FileObject;
import org.apache.commons.vfs2.impl.VFSClassLoader;
import org.apache.hadoop.conf.Configuration;
import org.apache.hadoop.fs.FileSystem;
import org.apache.hadoop.hdfs.DFSConfigKeys;
import org.apache.hadoop.hdfs.MiniDFSCluster;
import org.apache.zookeeper.server.ZooKeeperServerMain;

import com.google.common.base.Predicate;
import com.google.common.collect.Maps;

/**
 * A utility class that will create Zookeeper and Accumulo processes that write all of their data to a single local directory. This class makes it easy to test
 * code against a real Accumulo instance. Its much more accurate for testing than {@link org.apache.accumulo.core.client.mock.MockAccumulo}, but much slower.
 * 
 * @since 1.5.0
 */
public class MiniAccumuloCluster {

  public static class LogWriter extends Daemon {
    private BufferedReader in;
    private BufferedWriter out;

    public LogWriter(InputStream stream, File logFile) throws IOException {
      this.in = new BufferedReader(new InputStreamReader(stream));
      out = new BufferedWriter(new FileWriter(logFile));

      SimpleTimer.getInstance().schedule(new Runnable() {
        @Override
        public void run() {
          try {
            flush();
          } catch (IOException e) {
            e.printStackTrace();
          }
        }
      }, 1000, 1000);
    }

    public synchronized void flush() throws IOException {
      if (out != null)
        out.flush();
    }

    @Override
    public void run() {
      String line;

      try {
        while ((line = in.readLine()) != null) {
          out.append(line);
          out.append("\n");
        }

        synchronized (this) {
          out.close();
          out = null;
          in.close();
        }

      } catch (IOException e) {}
    }
  }

  private boolean initialized = false;
  private Process zooKeeperProcess = null;
  private Process masterProcess = null;
  private Process gcProcess = null;
  private List<Process> tabletServerProcesses = Collections.synchronizedList(new ArrayList<Process>());

  private Set<Pair<ServerType,Integer>> debugPorts = new HashSet<Pair<ServerType,Integer>>();

  private File zooCfgFile;
  private String dfsUri;

  public List<LogWriter> getLogWriters() {
    return logWriters;
  }

  private List<LogWriter> logWriters = new ArrayList<MiniAccumuloCluster.LogWriter>();

  private MiniAccumuloConfig config;
  private MiniDFSCluster miniDFS = null;
  private List<Process> cleanup = new ArrayList<Process>();

  public Process exec(Class<?> clazz, String... args) throws IOException {
    return exec(clazz, null, args);
  }

  public Process exec(Class<?> clazz, List<String> jvmArgs, String... args) throws IOException {
    ArrayList<String> jvmArgs2 = new ArrayList<String>(1 + (jvmArgs == null ? 0 : jvmArgs.size()));
    jvmArgs2.add("-Xmx" + config.getDefaultMemory());
    if (jvmArgs != null)
      jvmArgs2.addAll(jvmArgs);
    Process proc = _exec(clazz, jvmArgs2, args);
    cleanup.add(proc);
    return proc;
  }

  private boolean containsSiteFile(File f) {
    return f.isDirectory() && f.listFiles(new FileFilter() {

      @Override
      public boolean accept(File pathname) {
        return pathname.getName().endsWith("site.xml");
      }
    }).length > 0;
  }

  private void append(StringBuilder classpathBuilder, URL url) throws URISyntaxException {
    File file = new File(url.toURI());
    // do not include dirs containing hadoop or accumulo site files
    if (!containsSiteFile(file))
      classpathBuilder.append(File.pathSeparator).append(file.getAbsolutePath());
  }

  private String getClasspath() throws IOException {

    try {
      ArrayList<ClassLoader> classloaders = new ArrayList<ClassLoader>();

      ClassLoader cl = this.getClass().getClassLoader();

      while (cl != null) {
        classloaders.add(cl);
        cl = cl.getParent();
      }

      Collections.reverse(classloaders);

      StringBuilder classpathBuilder = new StringBuilder();
      classpathBuilder.append(config.getConfDir().getAbsolutePath());

      if (config.getClasspathItems() == null) {

        // assume 0 is the system classloader and skip it
        for (int i = 1; i < classloaders.size(); i++) {
          ClassLoader classLoader = classloaders.get(i);

          if (classLoader instanceof URLClassLoader) {

            URLClassLoader ucl = (URLClassLoader) classLoader;

            for (URL u : ucl.getURLs()) {
              append(classpathBuilder, u);
            }

          } else if (classLoader instanceof VFSClassLoader) {

            VFSClassLoader vcl = (VFSClassLoader) classLoader;
            for (FileObject f : vcl.getFileObjects()) {
              append(classpathBuilder, f.getURL());
            }
          } else {
            throw new IllegalArgumentException("Unknown classloader type : " + classLoader.getClass().getName());
          }
        }
      } else {
        for (String s : config.getClasspathItems())
          classpathBuilder.append(File.pathSeparator).append(s);
      }

      return classpathBuilder.toString();

    } catch (URISyntaxException e) {
      throw new IOException(e);
    }
  }

  private Process _exec(Class<?> clazz, List<String> extraJvmOpts, String... args) throws IOException {
    String javaHome = System.getProperty("java.home");
    String javaBin = javaHome + File.separator + "bin" + File.separator + "java";
    String classpath = getClasspath();

    String className = clazz.getName();

    ArrayList<String> argList = new ArrayList<String>();
    argList.addAll(Arrays.asList(javaBin, "-Dproc=" + clazz.getSimpleName(), "-cp", classpath));
    argList.addAll(extraJvmOpts);
    for (Entry<String,String> sysProp : config.getSystemProperties().entrySet()) {
      argList.add(String.format("-D%s=%s", sysProp.getKey(), sysProp.getValue()));
    }
    argList.addAll(Arrays.asList("-XX:+UseConcMarkSweepGC", "-XX:CMSInitiatingOccupancyFraction=75", "-Dapple.awt.UIElement=true", Main.class.getName(), className));
    argList.addAll(Arrays.asList(args));

    ProcessBuilder builder = new ProcessBuilder(argList);

    builder.environment().put("ACCUMULO_HOME", config.getDir().getAbsolutePath());
    builder.environment().put("ACCUMULO_LOG_DIR", config.getLogDir().getAbsolutePath());
    builder.environment().put("ACCUMULO_CLIENT_CONF_PATH", config.getClientConfFile().getAbsolutePath());
    String ldLibraryPath = StringUtil.join(Arrays.asList(config.getNativeLibPaths()), File.pathSeparator);
    builder.environment().put("LD_LIBRARY_PATH", ldLibraryPath);
    builder.environment().put("DYLD_LIBRARY_PATH", ldLibraryPath);

    // if we're running under accumulo.start, we forward these env vars
    String env = System.getenv("HADOOP_PREFIX");
    if (env != null)
      builder.environment().put("HADOOP_PREFIX", env);
    env = System.getenv("ZOOKEEPER_HOME");
    if (env != null)
      builder.environment().put("ZOOKEEPER_HOME", env);
    builder.environment().put("ACCUMULO_CONF_DIR", config.getConfDir().getAbsolutePath());
    // hadoop-2.2 puts error messages in the logs if this is not set
    builder.environment().put("HADOOP_HOME", config.getDir().getAbsolutePath());

    Process process = builder.start();

    LogWriter lw;
    lw = new LogWriter(process.getErrorStream(), new File(config.getLogDir(), clazz.getSimpleName() + "_" + process.hashCode() + ".err"));
    logWriters.add(lw);
    lw.start();
    lw = new LogWriter(process.getInputStream(), new File(config.getLogDir(), clazz.getSimpleName() + "_" + process.hashCode() + ".out"));
    logWriters.add(lw);
    lw.start();

    return process;
  }

  private Process _exec(Class<?> clazz, ServerType serverType, String... args) throws IOException {

    List<String> jvmOpts = new ArrayList<String>();
    jvmOpts.add("-Xmx" + config.getMemory(serverType));

    if (config.isJDWPEnabled()) {
      Integer port = PortUtils.getRandomFreePort();
      jvmOpts.addAll(buildRemoteDebugParams(port));
      debugPorts.add(new Pair<ServerType,Integer>(serverType, port));
    }
    return _exec(clazz, jvmOpts, args);
  }

  /**
   * 
   * @param dir
   *          An empty or nonexistant temp directoy that Accumulo and Zookeeper can store data in. Creating the directory is left to the user. Java 7, Guava,
   *          and Junit provide methods for creating temporary directories.
   * @param rootPassword
   *          Initial root password for instance.
   */
  public MiniAccumuloCluster(File dir, String rootPassword) throws IOException {
    this(new MiniAccumuloConfig(dir, rootPassword));
  }

  /**
   * @param config
   *          initial configuration
   */
  @SuppressWarnings("deprecation")
  public MiniAccumuloCluster(MiniAccumuloConfig config) throws IOException {
<<<<<<< HEAD

    this.config = config.initialize();

    config.getConfDir().mkdirs();
    config.getAccumuloDir().mkdirs();
    config.getZooKeeperDir().mkdirs();
    config.getLogDir().mkdirs();
    config.getWalogDir().mkdirs();
    config.getLibDir().mkdirs();

    if (config.useMiniDFS()) {
      File nn = new File(config.getAccumuloDir(), "nn");
      nn.mkdirs();
      File dn = new File(config.getAccumuloDir(), "dn");
      dn.mkdirs();
      File dfs = new File(config.getAccumuloDir(), "dfs");
      dfs.mkdirs();
      Configuration conf = new Configuration();
      conf.set(DFSConfigKeys.DFS_NAMENODE_NAME_DIR_KEY, nn.getAbsolutePath());
      conf.set(DFSConfigKeys.DFS_DATANODE_DATA_DIR_KEY, dn.getAbsolutePath());
      conf.set(DFSConfigKeys.DFS_REPLICATION_KEY, "1");
      conf.set("dfs.support.append", "true");
      conf.set("dfs.datanode.synconclose", "true");
      conf.set("dfs.datanode.data.dir.perm", MiniDFSUtil.computeDatanodeDirectoryPermission());
      String oldTestBuildData = System.setProperty("test.build.data", dfs.getAbsolutePath());
      miniDFS = new MiniDFSCluster(conf, 1, true, null);
      if (oldTestBuildData == null)
        System.clearProperty("test.build.data");
      else
        System.setProperty("test.build.data", oldTestBuildData);
      miniDFS.waitClusterUp();
      InetSocketAddress dfsAddress = miniDFS.getNameNode().getNameNodeAddress();
      dfsUri = "hdfs://" + dfsAddress.getHostName() + ":" + dfsAddress.getPort();
      File coreFile = new File(config.getConfDir(), "core-site.xml");
      writeConfig(coreFile, Collections.singletonMap("fs.default.name", dfsUri).entrySet());
      File hdfsFile = new File(config.getConfDir(), "hdfs-site.xml");
      writeConfig(hdfsFile, conf);

      Map<String,String> siteConfig = config.getSiteConfig();
      siteConfig.put(Property.INSTANCE_DFS_URI.getKey(), dfsUri);
      siteConfig.put(Property.INSTANCE_DFS_DIR.getKey(), "/accumulo");
      config.setSiteConfig(siteConfig);
    } else {
      dfsUri = "file://";
    }

    File clientConfFile = config.getClientConfFile();
    // Write only the properties that correspond to ClientConfiguration properties
    writeConfigProperties(clientConfFile, Maps.filterEntries(config.getSiteConfig(), new Predicate<Entry<String,String>>() {
      @Override
      public boolean apply(Entry<String,String> v) {
        return ClientConfiguration.ClientProperty.getPropertyByKey(v.getKey()) != null;
      }
    }));

    File siteFile = new File(config.getConfDir(), "accumulo-site.xml");
    writeConfig(siteFile, config.getSiteConfig().entrySet());

    zooCfgFile = new File(config.getConfDir(), "zoo.cfg");
    FileWriter fileWriter = new FileWriter(zooCfgFile);

=======
    
    if (config.getDir().exists() && !config.getDir().isDirectory())
      throw new IllegalArgumentException("Must pass in directory, " + config.getDir() + " is a file");
    
    if (config.getDir().exists() && config.getDir().list().length != 0)
      throw new IllegalArgumentException("Directory " + config.getDir() + " is not empty");
    
    this.config = config;
    
    libDir = new File(config.getDir(), "lib");
    confDir = new File(config.getDir(), "conf");
    accumuloDir = new File(config.getDir(), "accumulo");
    zooKeeperDir = new File(config.getDir(), "zookeeper");
    logDir = new File(config.getDir(), "logs");
    walogDir = new File(config.getDir(), "walogs");
    
    confDir.mkdirs();
    accumuloDir.mkdirs();
    zooKeeperDir.mkdirs();
    logDir.mkdirs();
    walogDir.mkdirs();
    libDir.mkdirs();
    
    zooKeeperPort = PortUtils.getRandomFreePort();
    
    File siteFile = new File(confDir, "accumulo-site.xml");
    
    FileWriter fileWriter = new FileWriter(siteFile);
    fileWriter.append("<configuration>\n");
    
    HashMap<String,String> siteConfig = new HashMap<String,String>(config.getSiteConfig());
    
    appendProp(fileWriter, Property.INSTANCE_DFS_URI, "file:///", siteConfig);
    appendProp(fileWriter, Property.INSTANCE_DFS_DIR, accumuloDir.getAbsolutePath(), siteConfig);
    appendProp(fileWriter, Property.INSTANCE_ZK_HOST, "localhost:" + zooKeeperPort, siteConfig);
    appendProp(fileWriter, Property.INSTANCE_SECRET, INSTANCE_SECRET, siteConfig);
    appendProp(fileWriter, Property.TSERV_PORTSEARCH, "true", siteConfig);
    appendProp(fileWriter, Property.LOGGER_DIR, walogDir.getAbsolutePath(), siteConfig);
    appendProp(fileWriter, Property.TSERV_DATACACHE_SIZE, "10M", siteConfig);
    appendProp(fileWriter, Property.TSERV_INDEXCACHE_SIZE, "10M", siteConfig);
    appendProp(fileWriter, Property.TSERV_MAXMEM, "50M", siteConfig);
    appendProp(fileWriter, Property.TSERV_WALOG_MAX_SIZE, "100M", siteConfig);
    appendProp(fileWriter, Property.TSERV_NATIVEMAP_ENABLED, "false", siteConfig);
    appendProp(fileWriter, Property.TRACE_TOKEN_PROPERTY_PREFIX + ".password", config.getRootPassword(), siteConfig);
    appendProp(fileWriter, Property.GC_CYCLE_DELAY, "4s", siteConfig);
    appendProp(fileWriter, Property.GC_CYCLE_START, "0s", siteConfig);
    mergePropWithRandomPort(siteConfig, Property.MASTER_CLIENTPORT.getKey());
    mergePropWithRandomPort(siteConfig, Property.TRACE_PORT.getKey());
    mergePropWithRandomPort(siteConfig, Property.TSERV_CLIENTPORT.getKey());
    mergePropWithRandomPort(siteConfig, Property.MONITOR_PORT.getKey());
    mergePropWithRandomPort(siteConfig, Property.GC_PORT.getKey());
    
    // since there is a small amount of memory, check more frequently for majc... setting may not be needed in 1.5
    appendProp(fileWriter, Property.TSERV_MAJC_DELAY, "3", siteConfig);
    String cp = System.getenv("ACCUMULO_HOME") + "/lib/.*.jar," + "$ZOOKEEPER_HOME/zookeeper[^.].*.jar," + "$HADOOP_HOME/[^.].*.jar,"
        + "$HADOOP_HOME/lib/[^.].*.jar," + "$HADOOP_PREFIX/share/hadoop/common/.*.jar," + "$HADOOP_PREFIX/share/hadoop/common/lib/.*.jar,"
        + "$HADOOP_PREFIX/share/hadoop/hdfs/.*.jar," + "$HADOOP_PREFIX/share/hadoop/mapreduce/.*.jar";
    appendProp(fileWriter, Property.GENERAL_CLASSPATHS, cp, siteConfig);
    appendProp(fileWriter, Property.GENERAL_DYNAMIC_CLASSPATHS, libDir.getAbsolutePath(), siteConfig);
    
    for (Entry<String,String> entry : siteConfig.entrySet())
      fileWriter.append("<property><name>" + entry.getKey() + "</name><value>" + entry.getValue() + "</value></property>\n");
    fileWriter.append("</configuration>\n");
    fileWriter.close();
    
    zooCfgFile = new File(confDir, "zoo.cfg");
    fileWriter = new FileWriter(zooCfgFile);
    
>>>>>>> d0f626d9
    // zookeeper uses Properties to read its config, so use that to write in order to properly escape things like Windows paths
    Properties zooCfg = new Properties();
    zooCfg.setProperty("tickTime", "2000");
    zooCfg.setProperty("initLimit", "10");
    zooCfg.setProperty("syncLimit", "5");
    zooCfg.setProperty("clientPort", config.getZooKeeperPort() + "");
    zooCfg.setProperty("maxClientCnxns", "1000");
    zooCfg.setProperty("dataDir", config.getZooKeeperDir().getAbsolutePath());
    zooCfg.store(fileWriter, null);

    fileWriter.close();
  }

  private void writeConfig(File file, Iterable<Map.Entry<String,String>> settings) throws IOException {
    FileWriter fileWriter = new FileWriter(file);
    fileWriter.append("<configuration>\n");

    for (Entry<String,String> entry : settings) {
      String value = entry.getValue().replace("&", "&amp;").replace("<", "&lt;").replace(">", "&gt;");
      fileWriter.append("<property><name>" + entry.getKey() + "</name><value>" + value + "</value></property>\n");
    }
    fileWriter.append("</configuration>\n");
    fileWriter.close();
  }

  private void writeConfigProperties(File file, Map<String,String> settings) throws IOException {
    FileWriter fileWriter = new FileWriter(file);

    for (Entry<String,String> entry : settings.entrySet())
      fileWriter.append(entry.getKey() + "=" + entry.getValue() + "\n");
    fileWriter.close();
  }

  /**
   * Starts Accumulo and Zookeeper processes. Can only be called once.
   * 
   * @throws IllegalStateException
   *           if already started
   */
  public void start() throws IOException, InterruptedException {

    if (!initialized) {

      Runtime.getRuntime().addShutdownHook(new Thread() {
        @Override
        public void run() {
          try {
            MiniAccumuloCluster.this.stop();
          } catch (IOException e) {
            e.printStackTrace();
          } catch (InterruptedException e) {
            e.printStackTrace();
          }
        }
      });
    }

    if (zooKeeperProcess == null) {
      zooKeeperProcess = _exec(ZooKeeperServerMain.class, ServerType.ZOOKEEPER, zooCfgFile.getAbsolutePath());
    }

    if (!initialized) {
      // sleep a little bit to let zookeeper come up before calling init, seems to work better
      long startTime = System.currentTimeMillis();
      while (true) {
        try {
          Socket s = new Socket("localhost", config.getZooKeeperPort());
          s.getOutputStream().write("ruok\n".getBytes());
          s.getOutputStream().flush();
          byte buffer[] = new byte[100];
          int n = s.getInputStream().read(buffer);
          if (n == 4 && new String(buffer, 0, n).equals("imok"))
            break;
        } catch (Exception e) {
          if (System.currentTimeMillis() - startTime >= 10000) {
            throw new RuntimeException("Zookeeper did not start within 10 seconds . Check the logs in " + config.getLogDir() + " for errors.");
          }
          UtilWaitThread.sleep(250);
        }
      }
      Process initProcess = exec(Initialize.class, "--instance-name", config.getInstanceName(), "--password", config.getRootPassword());
      int ret = initProcess.waitFor();
      if (ret != 0) {
        throw new RuntimeException("Initialize process returned " + ret + ". Check the logs in " + config.getLogDir() + " for errors.");
      }
      initialized = true;
    }
    synchronized (tabletServerProcesses) {
      for (int i = tabletServerProcesses.size(); i < config.getNumTservers(); i++) {
        tabletServerProcesses.add(_exec(TabletServer.class, ServerType.TABLET_SERVER));
      }
    }
    int ret = 0;
    for (int i = 0; i < 5; i++) {
      ret = exec(Main.class, SetGoalState.class.getName(), MasterGoalState.NORMAL.toString()).waitFor();
      if (ret == 0)
        break;
      UtilWaitThread.sleep(1000);
    }
    if (ret != 0) {
      throw new RuntimeException("Could not set master goal state, process returned " + ret + ". Check the logs in " + config.getLogDir() + " for errors.");
    }
    if (masterProcess == null) {
      masterProcess = _exec(Master.class, ServerType.MASTER);
    }
<<<<<<< HEAD
    if (config.shouldRunGC()) {
      gcProcess = _exec(SimpleGarbageCollector.class, ServerType.GARBAGE_COLLECTOR);
    }
=======
    
    masterProcess = exec(Master.class);
    
    gcProcess = exec(SimpleGarbageCollector.class);
>>>>>>> d0f626d9
  }

  private List<String> buildRemoteDebugParams(int port) {
    return Arrays.asList(new String[] {"-Xdebug", String.format("-Xrunjdwp:transport=dt_socket,server=y,suspend=n,address=%d", port)});
  }

  /**
   * @return generated remote debug ports if in debug mode.
   * @since 1.6.0
   */
  public Set<Pair<ServerType,Integer>> getDebugPorts() {
    return debugPorts;
  }

  List<ProcessReference> references(Process... procs) {
    List<ProcessReference> result = new ArrayList<ProcessReference>();
    for (Process proc : procs) {
      result.add(new ProcessReference(proc));
    }
    return result;
  }

  public Map<ServerType,Collection<ProcessReference>> getProcesses() {
    Map<ServerType,Collection<ProcessReference>> result = new HashMap<ServerType,Collection<ProcessReference>>();
    result.put(ServerType.MASTER, references(masterProcess));
    result.put(ServerType.TABLET_SERVER, references(tabletServerProcesses.toArray(new Process[0])));
    result.put(ServerType.ZOOKEEPER, references(zooKeeperProcess));
    if (null != gcProcess) {
      result.put(ServerType.GARBAGE_COLLECTOR, references(gcProcess));
    }
    return result;
  }

  public void killProcess(ServerType type, ProcessReference proc) throws ProcessNotFoundException, InterruptedException {
    boolean found = false;
    switch (type) {
      case MASTER:
        if (proc.equals(masterProcess)) {
          masterProcess.destroy();
          masterProcess = null;
          found = true;
        }
        break;
      case TABLET_SERVER:
        synchronized (tabletServerProcesses) {
          for (Process tserver : tabletServerProcesses) {
            if (proc.equals(tserver)) {
              tabletServerProcesses.remove(tserver);
              tserver.destroy();
              found = true;
              break;
            }
          }
        }
        break;
      case ZOOKEEPER:
        if (proc.equals(zooKeeperProcess)) {
          zooKeeperProcess.destroy();
          zooKeeperProcess = null;
          found = true;
        }
        break;
      case GARBAGE_COLLECTOR:
        if (proc.equals(gcProcess)) {
          gcProcess.destroy();
          gcProcess = null;
          found = true;
        }
        break;
    }
    if (!found)
      throw new ProcessNotFoundException();
  }

  /**
   * @return Accumulo instance name
   */
  public String getInstanceName() {
    return config.getInstanceName();
  }

  /**
   * @return zookeeper connection string
   */
  public String getZooKeepers() {
    return config.getZooKeepers();
  }

  /**
   * Stops Accumulo and Zookeeper processes. If stop is not called, there is a shutdown hook that is setup to kill the processes. However its probably best to
   * call stop in a finally block as soon as possible.
   */
  public void stop() throws IOException, InterruptedException {
    for (LogWriter lw : logWriters) {
      lw.flush();
    }

    if (zooKeeperProcess != null) {
      zooKeeperProcess.destroy();
    }
    if (masterProcess != null) {
      masterProcess.destroy();
    }
    if (tabletServerProcesses != null) {
      synchronized (tabletServerProcesses) {
        for (Process tserver : tabletServerProcesses) {
          tserver.destroy();
        }
      }
    }
    if (gcProcess != null) {
      gcProcess.destroy();
    }

    zooKeeperProcess = null;
    masterProcess = null;
    gcProcess = null;
    tabletServerProcesses.clear();
    if (config.useMiniDFS() && miniDFS != null)
      miniDFS.shutdown();
    for (Process p : cleanup)
      p.destroy();
    miniDFS = null;
  }

  /**
   * @since 1.6.0
   */
  public MiniAccumuloConfig getConfig() {
    return config;
  }

  /**
   * Utility method to get a connector to the MAC.
   * 
   * @since 1.6.0
   */
  public Connector getConnector(String user, String passwd) throws AccumuloException, AccumuloSecurityException {
    Instance instance = new ZooKeeperInstance(getClientConfig());
    return instance.getConnector(user, new PasswordToken(passwd));
  }

  public ClientConfiguration getClientConfig() {
    return new ClientConfiguration(Arrays.asList(new MapConfiguration(config.getSiteConfig()))).withInstance(this.getInstanceName()).withZkHosts(
        this.getZooKeepers());
  }

  public FileSystem getFileSystem() {
    try {
      return FileSystem.get(new URI(dfsUri), new Configuration());
    } catch (Exception e) {
      throw new RuntimeException(e);
    }
  }
}<|MERGE_RESOLUTION|>--- conflicted
+++ resolved
@@ -314,7 +314,6 @@
    */
   @SuppressWarnings("deprecation")
   public MiniAccumuloCluster(MiniAccumuloConfig config) throws IOException {
-<<<<<<< HEAD
 
     this.config = config.initialize();
 
@@ -376,76 +375,6 @@
     zooCfgFile = new File(config.getConfDir(), "zoo.cfg");
     FileWriter fileWriter = new FileWriter(zooCfgFile);
 
-=======
-    
-    if (config.getDir().exists() && !config.getDir().isDirectory())
-      throw new IllegalArgumentException("Must pass in directory, " + config.getDir() + " is a file");
-    
-    if (config.getDir().exists() && config.getDir().list().length != 0)
-      throw new IllegalArgumentException("Directory " + config.getDir() + " is not empty");
-    
-    this.config = config;
-    
-    libDir = new File(config.getDir(), "lib");
-    confDir = new File(config.getDir(), "conf");
-    accumuloDir = new File(config.getDir(), "accumulo");
-    zooKeeperDir = new File(config.getDir(), "zookeeper");
-    logDir = new File(config.getDir(), "logs");
-    walogDir = new File(config.getDir(), "walogs");
-    
-    confDir.mkdirs();
-    accumuloDir.mkdirs();
-    zooKeeperDir.mkdirs();
-    logDir.mkdirs();
-    walogDir.mkdirs();
-    libDir.mkdirs();
-    
-    zooKeeperPort = PortUtils.getRandomFreePort();
-    
-    File siteFile = new File(confDir, "accumulo-site.xml");
-    
-    FileWriter fileWriter = new FileWriter(siteFile);
-    fileWriter.append("<configuration>\n");
-    
-    HashMap<String,String> siteConfig = new HashMap<String,String>(config.getSiteConfig());
-    
-    appendProp(fileWriter, Property.INSTANCE_DFS_URI, "file:///", siteConfig);
-    appendProp(fileWriter, Property.INSTANCE_DFS_DIR, accumuloDir.getAbsolutePath(), siteConfig);
-    appendProp(fileWriter, Property.INSTANCE_ZK_HOST, "localhost:" + zooKeeperPort, siteConfig);
-    appendProp(fileWriter, Property.INSTANCE_SECRET, INSTANCE_SECRET, siteConfig);
-    appendProp(fileWriter, Property.TSERV_PORTSEARCH, "true", siteConfig);
-    appendProp(fileWriter, Property.LOGGER_DIR, walogDir.getAbsolutePath(), siteConfig);
-    appendProp(fileWriter, Property.TSERV_DATACACHE_SIZE, "10M", siteConfig);
-    appendProp(fileWriter, Property.TSERV_INDEXCACHE_SIZE, "10M", siteConfig);
-    appendProp(fileWriter, Property.TSERV_MAXMEM, "50M", siteConfig);
-    appendProp(fileWriter, Property.TSERV_WALOG_MAX_SIZE, "100M", siteConfig);
-    appendProp(fileWriter, Property.TSERV_NATIVEMAP_ENABLED, "false", siteConfig);
-    appendProp(fileWriter, Property.TRACE_TOKEN_PROPERTY_PREFIX + ".password", config.getRootPassword(), siteConfig);
-    appendProp(fileWriter, Property.GC_CYCLE_DELAY, "4s", siteConfig);
-    appendProp(fileWriter, Property.GC_CYCLE_START, "0s", siteConfig);
-    mergePropWithRandomPort(siteConfig, Property.MASTER_CLIENTPORT.getKey());
-    mergePropWithRandomPort(siteConfig, Property.TRACE_PORT.getKey());
-    mergePropWithRandomPort(siteConfig, Property.TSERV_CLIENTPORT.getKey());
-    mergePropWithRandomPort(siteConfig, Property.MONITOR_PORT.getKey());
-    mergePropWithRandomPort(siteConfig, Property.GC_PORT.getKey());
-    
-    // since there is a small amount of memory, check more frequently for majc... setting may not be needed in 1.5
-    appendProp(fileWriter, Property.TSERV_MAJC_DELAY, "3", siteConfig);
-    String cp = System.getenv("ACCUMULO_HOME") + "/lib/.*.jar," + "$ZOOKEEPER_HOME/zookeeper[^.].*.jar," + "$HADOOP_HOME/[^.].*.jar,"
-        + "$HADOOP_HOME/lib/[^.].*.jar," + "$HADOOP_PREFIX/share/hadoop/common/.*.jar," + "$HADOOP_PREFIX/share/hadoop/common/lib/.*.jar,"
-        + "$HADOOP_PREFIX/share/hadoop/hdfs/.*.jar," + "$HADOOP_PREFIX/share/hadoop/mapreduce/.*.jar";
-    appendProp(fileWriter, Property.GENERAL_CLASSPATHS, cp, siteConfig);
-    appendProp(fileWriter, Property.GENERAL_DYNAMIC_CLASSPATHS, libDir.getAbsolutePath(), siteConfig);
-    
-    for (Entry<String,String> entry : siteConfig.entrySet())
-      fileWriter.append("<property><name>" + entry.getKey() + "</name><value>" + entry.getValue() + "</value></property>\n");
-    fileWriter.append("</configuration>\n");
-    fileWriter.close();
-    
-    zooCfgFile = new File(confDir, "zoo.cfg");
-    fileWriter = new FileWriter(zooCfgFile);
-    
->>>>>>> d0f626d9
     // zookeeper uses Properties to read its config, so use that to write in order to properly escape things like Windows paths
     Properties zooCfg = new Properties();
     zooCfg.setProperty("tickTime", "2000");
@@ -551,16 +480,7 @@
     if (masterProcess == null) {
       masterProcess = _exec(Master.class, ServerType.MASTER);
     }
-<<<<<<< HEAD
-    if (config.shouldRunGC()) {
-      gcProcess = _exec(SimpleGarbageCollector.class, ServerType.GARBAGE_COLLECTOR);
-    }
-=======
-    
-    masterProcess = exec(Master.class);
-    
-    gcProcess = exec(SimpleGarbageCollector.class);
->>>>>>> d0f626d9
+    gcProcess = _exec(SimpleGarbageCollector.class, ServerType.GARBAGE_COLLECTOR);
   }
 
   private List<String> buildRemoteDebugParams(int port) {
