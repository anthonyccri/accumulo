--- conflicted
+++ resolved
@@ -363,11 +363,7 @@
 
   /**
    * @return location of client conf file containing connection parameters for connecting to this minicluster
-<<<<<<< HEAD
-   *
-=======
-   * 
->>>>>>> 211ca036
+   * 
    * @since 1.6.0
    */
   public File getClientConfFile() {
@@ -391,13 +387,8 @@
   }
 
   /**
-<<<<<<< HEAD
-   * @return sets system properties set for service processes
-   *
-=======
    * sets system properties set for service processes
    * 
->>>>>>> 211ca036
    * @since 1.6.0
    */
   public void setSystemProperties(Map<String,String> systemProperties) {
@@ -406,22 +397,14 @@
 
   /**
    * @return a copy of the system properties for service processes
-<<<<<<< HEAD
-   *
-=======
-   * 
->>>>>>> 211ca036
+   * 
    * @since 1.6.0
    */
   public Map<String,String> getSystemProperties() {
     return new HashMap<String,String>(systemProperties);
   }
 
-<<<<<<< HEAD
-  /*
-=======
-  /**
->>>>>>> 211ca036
+  /**
    * Gets the classpath elements to use when spawning processes.
    * 
    * @return the classpathItems, if set
