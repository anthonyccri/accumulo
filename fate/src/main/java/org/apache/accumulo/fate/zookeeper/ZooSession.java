--- conflicted
+++ resolved
@@ -87,15 +87,7 @@
         
         if (System.currentTimeMillis() - startTime > 2 * timeout)
           throw new RuntimeException("Failed to connect to zookeeper (" + host + ") within 2x zookeeper timeout period " + timeout);
-<<<<<<< HEAD
-        
-      } catch (UnknownHostException uhe) {
-        // do not expect to recover from this
-        log.warn(uhe.getClass().getName() + " : " + uhe.getMessage());
-        throw new RuntimeException(uhe);
-=======
 
->>>>>>> c4cd3b1b
       } catch (IOException e) {
         if (e instanceof UnknownHostException) {
           /*
